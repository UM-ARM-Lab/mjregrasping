import time
from typing import Optional

import numpy as np
import rerun as rr
from matplotlib import cm
from numpy.linalg import norm

import rospy
from mjregrasping.goal_funcs import get_tool_points
from mjregrasping.goals import MPPIGoal
from mjregrasping.grasp_conversions import grasp_locations_to_indices_and_offsets_and_xpos
from mjregrasping.grasping import get_grasp_eqs, get_finger_qs, activate_grasp
from mjregrasping.math import softmax
from mjregrasping.params import hp
from mjregrasping.physics import Physics
from mjregrasping.real_val import RealValCommander
from mjregrasping.rollout import control_step

<<<<<<< HEAD
hp['min_sub_time_s'] = 0.2
hp['max_sub_time_s'] = 0.2
=======
hp['min_sub_time_s'] = 0.08
hp['max_sub_time_s'] = 0.08
>>>>>>> ab0de95a

class RegraspMPPI:

    def __init__(self, pool, nu, seed, horizon, noise_sigma, temp, lower, upper,
                 u_per_command=1):
        self.pool = pool
        self.horizon = horizon
        self.nu = nu

        self.initial_noise_sigma = noise_sigma
        self.seed = seed
        self.temp = temp

        self.noise_rng = np.random.RandomState(seed)
        self.u_sigma_diag = np.ones(nu) * self.initial_noise_sigma
        self.zero_grippers_sigma()
        self.u_mu = np.zeros([self.horizon * nu])
        self.time_sigma = 0.03
        self.time_mu = hp['sub_time_s']

        # sampled results from last command
        self.rollout_results = None
        self.cost = None
        self.cost_normalized = None
        self.lower = lower
        self.upper = upper

        self.u_per_command = u_per_command

    def zero_grippers_sigma(self):
        # self.u_sigma_diag[9] = 0
        # self.u_sigma_diag[17] = 0
        pass

    def reset(self):
        self.u_sigma_diag = np.ones(self.nu) * self.initial_noise_sigma
        self.zero_grippers_sigma()
        self.u_mu = np.zeros([self.horizon * self.nu])
        self.time_mu = hp['sub_time_s']

    def roll(self):
        u_mu_square = self.u_mu.reshape(self.horizon, self.nu)
        u_mu_square[:-1] = u_mu_square[1:]
        # u_mu_square[-1] = u_mu_square[-2]  # repeat last action
        u_mu_square[-1] = 0  # just using 0 is another reasonable choice
        self.u_mu = u_mu_square.reshape(-1)

    def command(self, phy, goal, num_samples, viz=None):
        u_sigma_diag_rep = np.tile(self.u_sigma_diag, self.horizon)
        u_sigma_mat = np.diagflat(u_sigma_diag_rep)

        u_samples = self.noise_rng.multivariate_normal(self.u_mu, u_sigma_mat, size=num_samples)
        time_samples = self.noise_rng.normal(self.time_mu, self.time_sigma, size=num_samples)

        # Bound u
        lower = np.tile(self.lower, self.horizon)
        upper = np.tile(self.upper, self.horizon)
        u_samples = np.clip(u_samples, lower, upper)
        self.u_samples = u_samples.reshape(num_samples, self.horizon, self.nu)

        # Also bound time
        time_samples = np.clip(time_samples, hp['min_sub_time_s'], hp['max_sub_time_s'])

        u_noise = u_samples - self.u_mu
        self.u_noise = u_noise
        time_noise = time_samples - self.time_mu

        self.rollout_results, self.cost, costs_by_term = parallel_rollout(self.pool,
                                                                          self.horizon,
                                                                          self.nu,
                                                                          phy, goal, u_samples,
                                                                          time_samples,
                                                                          num_samples,
                                                                          viz=None)

        if viz is not None:
            for cost_term_name, costs_for_term in zip(goal.cost_names(), costs_by_term.T):
                rr.log_scalar(f'mpc_costs/{cost_term_name}', np.mean(costs_for_term))

        # normalized cost is only used for visualization, so we avoid numerical issues
        self.cost_range = (self.cost.max() - self.cost.min())
        if self.cost_range < 1e-6:
            self.cost_range = 1.0
        self.cost_normalized = (self.cost - self.cost.min()) / self.cost_range

        weights = softmax(-self.cost, self.temp)
        # print(f'weights: std={float(np.std(weights)):.3f} max={float(np.max(weights)):.2f}')
        if viz is not None:
            rr.log_tensor('weights', weights)
            rr.log_tensor('σ', self.u_sigma_diag)

        # compute the (weighted) average noise and add that to the reference control
        weighted_avg_u_noise = np.sum(weights[..., None] * u_noise, axis=0)
        weight_avg_time_noise = np.sum(weights * time_noise, axis=0)

        # u_mu_square = self.u_mu.reshape(self.horizon, self.nu)

        # Update covariance
        # u_samples_square = u_samples.reshape(num_samples, self.horizon, self.nu)
        # self.u_sigma_diag = weights @ np.mean((u_samples_square - u_mu_square) ** 2, axis=1)
        # self.zero_grippers_sigma()
        # NOTE: we could adapt time_sigma with this: weights @ (time_samples - self.time_mu) ** 2

        # Update mean
        self.u_mu += weighted_avg_u_noise
        self.time_mu += weight_avg_time_noise

        if viz is not None:
            rr.log_scalar("time μ", self.time_mu)

        new_u_mu_square = self.u_mu.reshape(self.horizon, self.nu)
        self.U = new_u_mu_square
        if self.u_per_command == 1:
            command = new_u_mu_square[0]
        else:
            command = new_u_mu_square[:self.u_per_command].copy()
        return command, self.time_mu


def parallel_rollout(pool, horizon, nu, phy, goal, u_samples, time_samples, num_samples, viz):
    u_samples_square = u_samples.reshape(num_samples, horizon, nu)
    # u_samples_square[..., [2, 5]] = .01
    # We must also copy model here because EQs are going to be changing
    args_sets = [(phy.copy_all(), goal, *args_i) for args_i in zip(u_samples_square, time_samples)]

    if viz:
        results = []
        costs = []
        costs_by_term = []
        for args in args_sets:
            results_i, cost_i, costs_i_by_term = rollout(*args, viz)
            results.append(results_i)
            costs.append(cost_i)
            costs_by_term.append(costs_i_by_term)
    else:
        futures = [pool.submit(rollout, *args) for args in args_sets]
        results = []
        costs = []
        costs_by_term = []
        for f in futures:
            results_i, cost_i, costs_i_by_term = f.result()
            results.append(results_i)
            costs.append(cost_i)
            costs_by_term.append(costs_i_by_term)

    results = np.stack(results, dtype=object, axis=1)
    costs = np.stack(costs, axis=0)

    costs_by_term = np.stack(costs_by_term, axis=0)

    return results, costs, costs_by_term


def rollout(phy, goal, u_sample, sub_time_s, viz=None):
    """ Must be a free function, since it's used in a multiprocessing pool. All arguments must be picklable. """
    if viz:
        viz.viz(phy, is_planning=True)

    results_0 = goal.get_results(phy)
    # Only do this at the beginning, since it's expensive and if it went in the loop, it could potentially cause
    # rapid oscillations of grasping/not grasping which seems undesirable.
    # do_grasp_dynamics(phy)
    results = [results_0]
    for t, u in enumerate(u_sample):
        sim_crash = False
        try:
            control_step(phy, u, sub_time_s=sub_time_s)
        except Exception as e:
            sim_crash=True
        if viz:
            time.sleep(0.01)
            viz.viz(phy, is_planning=True)
        results_t = goal.get_results(phy, sim_crash)

        results.append(results_t)
    if sim_crash:
        print('Simulation crashed')
    results = np.stack(results, dtype=object, axis=1)

    costs_by_term = goal.costs(results, u_sample)  # ignore cost of initial state, it doesn't matter for planning

    cost = sum(costs_by_term)

    return results, cost, costs_by_term


def do_grasp_dynamics(phy: Physics, val_cmd: Optional[RealValCommander] = None):
    tools_pos = get_tool_points(phy)
    finger_qs = get_finger_qs(phy)
    # NOTE: this function must be VERY fast, since we run it inside rollout() in a tight loop
    did_new_grasp = False
    eqs = get_grasp_eqs(phy)
    for tool_pos, finger_q, eq in zip(tools_pos, finger_qs, eqs):
        is_grasping = bool(eq.active)
        if is_grasping:
            # if the finger is open, release
            if finger_q > hp['finger_q_open']:
                eq.active = 0
                did_new_grasp = True
                if val_cmd:
                    val_cmd.set_cdcpd_grippers(phy)
        else:
            # compute the loc [0, 1] of the closest point on the rope to the gripper
            # to do this, finely discretize into a piecewise linear function that maps loc ∈ [0,1] to R^3
            # then find the loc that minimizes the distance to the gripper
            locs = np.linspace(0, 1, 25)
            body_idx, offset, xpos = grasp_locations_to_indices_and_offsets_and_xpos(phy, locs)
            d = norm(tool_pos - xpos, axis=-1)
            best_idx = d.argmin()
            best_loc = locs[best_idx]
            best_d = d[best_idx]
            # if we're close enough and gripper angle is small enough, activate the grasp constraint
            if best_d < hp["grasp_goal_radius"] and abs(finger_q - hp['finger_q_closed']) < np.deg2rad(5):
                activate_grasp(phy, eq.name, best_loc)
                if val_cmd:
                    val_cmd.set_cdcpd_grippers(phy)
                did_new_grasp = True

    return did_new_grasp


def mppi_viz(mppi: RegraspMPPI, goal: MPPIGoal, phy: Physics, command: np.ndarray, sub_time_s: float):
    sorted_traj_indices = np.argsort(mppi.cost)

    i = None
    num_samples = mppi.cost.shape[0]
    for i in range(min(num_samples, 10)):
        sorted_traj_idx = sorted_traj_indices[i]
        cost_normalized = mppi.cost_normalized[sorted_traj_idx]
        c = list(cm.RdYlGn(1 - cost_normalized))
        c[-1] = 0.8
        result_i = mppi.rollout_results[:, sorted_traj_idx]
        goal.viz_result(phy, result_i, i, color=c, scale=0.002)
        rospy.sleep(0.001)  # needed otherwise messages get dropped :( I hate ROS...

    if command is not None:
        cmd_rollout_results, _, _ = rollout(phy.copy_all(), goal, np.expand_dims(command, 0),
                                            np.expand_dims(sub_time_s, 0), viz=None)
        goal.viz_result(phy, cmd_rollout_results, i, color='b', scale=0.004)
<|MERGE_RESOLUTION|>--- conflicted
+++ resolved
@@ -17,13 +17,8 @@
 from mjregrasping.real_val import RealValCommander
 from mjregrasping.rollout import control_step
 
-<<<<<<< HEAD
-hp['min_sub_time_s'] = 0.2
-hp['max_sub_time_s'] = 0.2
-=======
 hp['min_sub_time_s'] = 0.08
 hp['max_sub_time_s'] = 0.08
->>>>>>> ab0de95a
 
 class RegraspMPPI:
 
